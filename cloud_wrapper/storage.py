"""
Data storage layer
"""
from pathlib import Path
import json
import boto3
from boto3.dynamodb.conditions import Attr
import botocore
from jsonmerge import merge
import decimal
import uuid
import time
import types

class DataStoreException(Exception):
    """
    Exception class
    """
    pass
class DataStore:
    """
    Store for data organised by partitions. Partitions can be stored in different locations and systems.
    """
    def __init__(self, config, data=None):
        self.config = config
        self.data = data
        self.partitions = config['storage']['partitions']
        self.readable = config['storage']['inputs']
        self.writable = config['storage']['outputs']
        self.debug = False

    def retrieve(self, key):
        """
        Get all data for a specific key (e.g. a device id).
        The data is returned in a list, with a JSON string per readable partition.
        """
        result = {}

        for partition in self.readable:
            try:
                params = self._merge_params(key, partition)
                if self.data:
                    params['data'] = self.data
                if partition in self.partitions:
                    store = self.partitions[partition]["model"].split(",")
                    ds = eval(store[0] + "(params)")
                else:
                    ds = SimpleFileDataStore(params)
                result[partition] = ds.get()
            except Exception as err:
                print("ERROR:", partition, "- unable to load " + partition + " data for " + key)
                print("ERROR:", partition, "-", repr(err))
                result[partition] = None
                if self.debug:
                    raise err

        return result

    def store(self, key, values):
        """
        Store updated data for a specific key (e.g. a device id).
        Only data for writable partitions will be stored or updated.
        """
        if values is None:
            raise DataStoreException("No value passed to data store. Did your analytics function return a value?.")

        for partition in values:
            try:
                if partition in self.writable:
                    if "." in partition:
                        words = partition.split(".")
                        partition = words[0]
                        attr = words[1:]
                    else:
                        attr = None

                    if partition in self.partitions:
                        params = self._merge_params(key, partition)
                        store = self.partitions[partition]['model'].split(",")
                        ds = eval(store[len(store)-1] + '(params)')
                        if attr is None:
                            ds.put(values[partition])
                        else:
                            ds.update(attr, values[partition + "." + ".".join(attr)])
                else:
                    print("storing " + partition + " data not supported")
            except Exception as err:
                print("ERROR:", partition, "- unable to store " + partition + " data for " + key)
                print("ERROR:", partition, "-", repr(err))
                if self.debug:
                    raise err

    def _merge_params(self, key, partition):
        params = merge(self.partitions[partition], self.config["storage"]["defaults"])
        if "key" in params:
            params = merge(params, { "partition": partition })
        else:
            params = merge(params, { "partition": partition, "key": key })

        for index, value in params.items():
            if type(value) is str and value.startswith('eval:'):
                params[index] = self._eval(key, partition, value[5:])
            elif isinstance(value, types.FunctionType):
                params[index] = value(partition=partition, key=key, config=self.config)

        return params

    def _eval(self, key, partition, expression):
        """
        Evaluate an expression. This has its own method to provide an isolated
        context with only self, key, partition and expression as possible attributes.
        """
        try:
            return eval(expression)
        except Exception as err:
            print("ERROR:", partition, "- unable to evaluate expression ", expression)
            print("ERROR:", partition, "key:", key, " partition:", partition)
            print("ERROR:", partition, "-", repr(err))


class _UpdatableDataStore:
    """
    Data store containing a JSON object than can be updated
    """
    def get(self) -> str:
        return self.read()

    def put(self, value):
        self.write(value)

    def update(self, attr, value):
        return self.put(self.update_json(self.get(), attr, value))

    def update_json(self, json_str: str, attr: list, value: str):
        data = json.loads(json_str)
        last = attr[-1]
        item = data
        for a in attr[:-1]:
            if a not in item:
                item[a] = {}
            item = item[a]
        item[last] = json.loads(value)
        return json.dumps(data, indent=4)

class _FileDataStore:
    """
    Data store using a local file
    """
    def read(self) -> str:
        f = None
        try:
            f = open(self.path)
            return f.read().strip()
        finally:
            if f is not None:
                f.close()

    def write(self, value):
        f = None
        try:
            f = open(self.path, "w")
            return f.write(value)
        finally:
            if f is not None:
                f.close()

    def exists(self) -> bool:
        return self.path.is_file()

class _S3DataStore:
    """
    Data store using an S3 bucket
    """
    def read(self) -> str:
        s3_obj = self._s3().get_object(Bucket=self.bucketname, Key=self.path)
        return s3_obj['Body'].read().decode('utf-8').strip()

    def write(self, value):
        self._s3().put_object(Bucket=self.bucketname, Key=self.path, Body=value)

    def exists(self) -> bool:
        try:
            response = self._s3().head_object(Bucket=self.bucketname, Key=self.path)
            return True
        except botocore.exceptions.ClientError:
            return False

    def _s3(self):
        session = boto3.Session()
        return session.client("s3")

# Helper class to convert a DynamoDB item to JSON.
class _DecimalEncoder(json.JSONEncoder):
    def default(self, o):
        if isinstance(o, decimal.Decimal):
            if o % 1 > 0:
                return float(o)
            else:
                return int(o)
        return super(_DecimalEncoder, self).default(o)

class _DynamoDataStore:
    """
    Data store using a Dynamo table
    """
    def read(self) -> str:
        result = self._table().get_item(Key=self.key)
        if 'Item' in result:
            return json.dumps(result['Item'], cls=_DecimalEncoder)
        else:
            return None

    def write(self, value):
        self._table().put_item(Item=merge(json.loads(value), self.key))

    def exists(self) -> bool:
        self._table()

    def _table(self):
        session = boto3.Session()
        dynamodb = session.resource("dynamodb")
        return dynamodb.Table(self.tablename)


class _AppendingDataStore:
    """
    Data store containing a collection of JSON objects
    """
    def get(self) -> str:
        result = self.read()
        if result.startswith("["):
            return result
        else:
            return "[" + result + "]"

    def put(self, value):
        current = []
        if self.exists():
            current = json.loads(self.get())

        data = json.loads(value)
        if isinstance(data, list):
            current.extend(data)
        else:
           current.append(data)

        self.write(json.dumps(current))


#
# Public classes below
#

class SimpleNoopDataStore:
    """
    Simple data store that returns nothing, stores nothing, i.e. a no-op store.
    """
    def __init__(self, params):
        self.key = params['key']
        self.partition = params['partition']

    def get(self) -> str:
        print('get:', self.key, self.partition)
        return '{}'

    def put(self, value):
        print('put:', self.key, self.partition, value)

    def update(self, attr, value):
        print('update:', self.key, self.partition, attr, value)

class AppendingNoopDataStore(SimpleNoopDataStore):
    """
    Appending data store that returns nothing, stores nothing, i.e. a no-op store.
    """
    def get(self) -> str:
        print('get:', self.key, self.partition)
        return '[]'

class InputDataStore:
    """
    Input data store allowing data to be passed directly to the analytics process
    from the calling function or lambda.
    """
    def __init__(self, params):
        self.partition = params['partition']
        if 'data' in params:
            self.data = params['data'][self.partition]
        else:
            self.data = '{}'

    def get(self) -> str:
        return self.data

    def put(self, value):
        pass

    def update(self, attr, value):
        pass

class KinesisStreamOutput:
    """
    Output data to a kinesis stream
    """
    def __init__(self, params):
        self.key = params['key']
        self.partition = params['partition']
        self.streamname = params['streamname']
        self.datatype = params['datatype']
        self.tenant = params['tenant']

    def get(self) -> str:
        return None

    def put(self, value):
        kinesis = boto3.client('kinesis')
        record = json.loads(value)
        record['dataType'] = self.datatype
        record['timestamp'] = int(time.time() * 1000)
        record['tenantId'] = self.tenant
        record['motorId'] = self.key
        kinesis.put_record(StreamName=self.streamname,
            Data=str.encode(json.dumps(record).encode()),
            PartitionKey=str(uuid.uuid4()))

    def update(self, attr, value):
        pass

class SimpleFileDataStore(_UpdatableDataStore, _FileDataStore):
    """
    A very simple store where data is stored in single file as a single JSON blob.
    Supports updating of JSON attributes.
    """
    def __init__(self, params):
        self.path = Path(params['path']) / params['key'] / (params['partition'] + ".json")


class SimpleS3DataStore(_UpdatableDataStore, _S3DataStore):
    """
    A very simple store where data is stored in single S3 object as a single JSON blob.
    Supports updating of JSON attributes.
    """
    def __init__(self, params):
        self.bucketname = params['bucket']
        self.path = params['path'] + "/" + params['key'] + "/" + (params['partition'] + ".json")


class SimpleDynamoDataStore(_UpdatableDataStore, _DynamoDataStore):
    """
    A very simple store where data is stored in single S3 object as a single JSON blob.
    Supports updating of JSON attributes.
    """
    def __init__(self, params):
        self.tablename = params['table']
        self.key = params['key']

    def update(self, attr, value):
        if len(attr) > 1:
            item = attr[-1]
            update_expr = 'set ' + '.'.join(attr[:-1]) + '.' + item + ' = :' + item
        else:
            item = attr[0]
            update_expr = 'set ' + item + ' = :' + item
        attr_values = {':' + item : json.loads(value)}

        self._table().update_item(Key=self.key,
            UpdateExpression=update_expr,
            ExpressionAttributeValues=attr_values,
            ConditionExpression='attribute_exists(pk)'
        )

class DynamoCollectionDataStore(_DynamoDataStore):
    """
    Input data store extracting a collection of data from Dynamo.
    """
    def __init__(self, params):
        self.tablename = params['table']
<<<<<<< HEAD
        self.key = params['key']
        self.params = params

    def get(self) -> str:
        kwargs = {}
        args = ['KeyConditionExpression', 'ExpressionAttributeValues', 'ExpressionAttributeNames', 'IndexName']
        for arg in args:
            if arg in self.params:
                kwargs[arg] = self.params[arg]
        
        return json.dumps(self._table().query(**kwargs)['Items'])
=======
        self.query = params['query']

    def get(self) -> str:
        return json.dumps(self._table().query(**self.query)['Items'])
>>>>>>> c63501a8

    def put(self, value):
        pass


class AppendingFileDataStore(_AppendingDataStore,_FileDataStore):
    """
    Data store containing a collection of JSON objects in a local file
    """
    def __init__(self, params):
        self.path = Path(params['path']) / params['key'] / (params['partition'] + ".json")

class AppendingS3DataStore(_AppendingDataStore,_S3DataStore):
    """
    Data store containing a collection of JSON objects in an S3 object
    """
    def __init__(self, params):
        self.bucketname = params['bucket']
        self.path = params['path'] + "/" + params['key'] + "/" + (params['partition'] + ".json")
<|MERGE_RESOLUTION|>--- conflicted
+++ resolved
@@ -375,24 +375,10 @@
     """
     def __init__(self, params):
         self.tablename = params['table']
-<<<<<<< HEAD
-        self.key = params['key']
-        self.params = params
-
-    def get(self) -> str:
-        kwargs = {}
-        args = ['KeyConditionExpression', 'ExpressionAttributeValues', 'ExpressionAttributeNames', 'IndexName']
-        for arg in args:
-            if arg in self.params:
-                kwargs[arg] = self.params[arg]
-        
-        return json.dumps(self._table().query(**kwargs)['Items'])
-=======
         self.query = params['query']
 
     def get(self) -> str:
         return json.dumps(self._table().query(**self.query)['Items'])
->>>>>>> c63501a8
 
     def put(self, value):
         pass
